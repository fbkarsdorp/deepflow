--- conflicted
+++ resolved
@@ -21,13 +21,8 @@
 
 
 class Machine:
-<<<<<<< HEAD
-    id = db.Column(db.Integer, primary_key=True)
-    name = db.Column(db.String(10), unique=True)
-=======
     id = db.Column(df.Integer, primary_key=True)
     machine_name = db.Column(db.String(30), unique=True)
->>>>>>> 3b61277d
 
     def __repr__(self):
         return f'<Machine({self.machine_name})>'
