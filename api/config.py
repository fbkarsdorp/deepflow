--- conflicted
+++ resolved
@@ -5,11 +5,7 @@
 
 class AppConfig:
     # generation
-<<<<<<< HEAD
-    TRIES = 5  # parallel tries per sentence
-=======
     TRIES = 1  # parallel tries per sentence
->>>>>>> 22c890b4
     DEFAULTS = {
         "tau": 0.8,
         "avoid_unk": True
