import os

basedir = os.path.abspath(os.path.dirname(__file__))


class AppConfig:
    # generation
    TRIES = 10  # parallel tries per sentence
    DEFAULTS = {
        "tau": 0.8,
        "cache_size": 100
    }
    MODEL_DIR = os.path.join(basedir, 'data/models/')
<<<<<<< HEAD
    MODELS = {
        # # add model-specific configuration in the form
        # "path": "ModelName.pt",
        # "options": {
        #    "cache": {"alpha": 0.01, "theta": 0.17}
        #    "tau": 0.95
        # }

    }
    SYLLABIFIER = "syllable-model.tar.gz"
=======
    TURING_FILE = os.path.join(basedir, 'data/turing-pairs.json')
>>>>>>> a7550957
    
    # database
    SQLALCHEMY_DATABASE_URI = 'sqlite:///' + os.path.join(basedir, 'turing.db')
    SQLALCHEMY_MIGRATE_REPO = os.path.join(basedir, 'db_repository')
    SQLALCHEMY_TRACK_MODIFICATIONS = False

    # others
    SECRET_KEY = "=\x07BoZ\xeb\xb0\x13\x88\xf8mW(\x93}\xe6k\r\xebA\xbf\xff\xb1v"
    

class CeleryConfig:
    task_serializer = 'pickle'
    result_serializer = 'pickle'
    accept_content = ['pickle']<|MERGE_RESOLUTION|>--- conflicted
+++ resolved
@@ -11,20 +11,16 @@
         "cache_size": 100
     }
     MODEL_DIR = os.path.join(basedir, 'data/models/')
-<<<<<<< HEAD
     MODELS = {
-        # # add model-specific configuration in the form
+        # # add model-specific configuration in the following form
         # "path": "ModelName.pt",
         # "options": {
         #    "cache": {"alpha": 0.01, "theta": 0.17}
-        #    "tau": 0.95
-        # }
-
+        #    "tau": 0.95 }
     }
     SYLLABIFIER = "syllable-model.tar.gz"
-=======
+
     TURING_FILE = os.path.join(basedir, 'data/turing-pairs.json')
->>>>>>> a7550957
     
     # database
     SQLALCHEMY_DATABASE_URI = 'sqlite:///' + os.path.join(basedir, 'turing.db')
